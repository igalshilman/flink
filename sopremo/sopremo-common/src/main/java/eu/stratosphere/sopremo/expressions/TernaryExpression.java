--- conflicted
+++ resolved
@@ -10,15 +10,9 @@
 	/**
 	 * 
 	 */
-<<<<<<< HEAD
-	private static final long serialVersionUID = -7083052112301970387L;
-
-	private EvaluationExpression ifClause, ifExpression, thenExpression;
-=======
 	private static final long serialVersionUID = -5854293822552106472L;
 
 	private final EvaluationExpression ifClause, ifExpression, thenExpression;
->>>>>>> 082f89a3
 
 	public TernaryExpression(final EvaluationExpression ifClause, final EvaluationExpression ifExpression,
 			final EvaluationExpression thenExpression) {
@@ -32,29 +26,19 @@
 	}
 
 	@Override
-<<<<<<< HEAD
-	public JsonNode evaluate(JsonNode node, EvaluationContext context) {
-=======
 	public JsonNode evaluate(final JsonNode node, final EvaluationContext context) {
->>>>>>> 082f89a3
 		if (TypeCoercer.INSTANCE.coerce(this.ifClause.evaluate(node, context), BooleanNode.class) == BooleanNode.TRUE)
 			return this.ifExpression.evaluate(node, context);
 		return this.thenExpression.evaluate(node, context);
 	}
 
 	@Override
-<<<<<<< HEAD
-	protected void toString(StringBuilder builder) {
-=======
 	protected void toString(final StringBuilder builder) {
->>>>>>> 082f89a3
 		this.ifClause.toString(builder);
 		builder.append(" ? ");
 		this.ifExpression.toString(builder);
 		builder.append(" : ");
 		this.thenExpression.toString(builder);
-<<<<<<< HEAD
-=======
 	}
 
 	@Override
@@ -65,7 +49,6 @@
 		result = prime * result + (this.ifExpression == null ? 0 : this.ifExpression.hashCode());
 		result = prime * result + (this.thenExpression == null ? 0 : this.thenExpression.hashCode());
 		return result;
->>>>>>> 082f89a3
 	}
 
 	@Override
